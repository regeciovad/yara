/*
Copyright (c) 2013. The YARA Authors. All Rights Reserved.

Licensed under the Apache License, Version 2.0 (the "License");
you may not use this file except in compliance with the License.
You may obtain a copy of the License at

   http://www.apache.org/licenses/LICENSE-2.0

Unless required by applicable law or agreed to in writing, software
distributed under the License is distributed on an "AS IS" BASIS,
WITHOUT WARRANTIES OR CONDITIONS OF ANY KIND, either express or implied.
See the License for the specific language governing permissions and
limitations under the License.
*/

#include <stddef.h>
#include <string.h>

#include <yara/ahocorasick.h>
#include <yara/arena.h>
#include <yara/re.h>
#include <yara/error.h>
#include <yara/exec.h>
#include <yara/object.h>
#include <yara/strutils.h>
#include <yara/utils.h>
#include <yara/modules.h>
#include <yara/parser.h>
#include <yara/mem.h>

#define todigit(x)  ((x) >='A'&& (x) <='F')? \
                    ((uint8_t) (x - 'A' + 10)) : \
                    ((uint8_t) (x - '0'))


int yr_parser_emit(
    yyscan_t yyscanner,
    uint8_t instruction,
    uint8_t** instruction_address)
{
  return yr_arena_write_data(
      yyget_extra(yyscanner)->code_arena,
      &instruction,
      sizeof(int8_t),
      (void**) instruction_address);
}


int yr_parser_emit_with_arg_double(
    yyscan_t yyscanner,
    uint8_t instruction,
    double argument,
    uint8_t** instruction_address,
    double** argument_address)
{
  int result = yr_arena_write_data(
      yyget_extra(yyscanner)->code_arena,
      &instruction,
      sizeof(uint8_t),
      (void**) instruction_address);

  if (result == ERROR_SUCCESS)
    result = yr_arena_write_data(
        yyget_extra(yyscanner)->code_arena,
        &argument,
        sizeof(double),
        (void**) argument_address);

  return result;
}


int yr_parser_emit_with_arg(
    yyscan_t yyscanner,
    uint8_t instruction,
    int64_t argument,
    uint8_t** instruction_address,
    int64_t** argument_address)
{
  int result = yr_arena_write_data(
      yyget_extra(yyscanner)->code_arena,
      &instruction,
      sizeof(uint8_t),
      (void**) instruction_address);

  if (result == ERROR_SUCCESS)
    result = yr_arena_write_data(
        yyget_extra(yyscanner)->code_arena,
        &argument,
        sizeof(int64_t),
        (void**) argument_address);

  return result;
}


int yr_parser_emit_with_arg_reloc(
    yyscan_t yyscanner,
    uint8_t instruction,
    int64_t argument,
    uint8_t** instruction_address,
    int64_t** argument_address)
{
  int64_t* ptr;

  int result = yr_arena_write_data(
      yyget_extra(yyscanner)->code_arena,
      &instruction,
      sizeof(uint8_t),
      (void**) instruction_address);

  if (result == ERROR_SUCCESS)
    result = yr_arena_write_data(
        yyget_extra(yyscanner)->code_arena,
        &argument,
        sizeof(int64_t),
        (void**) &ptr);

  if (result == ERROR_SUCCESS)
    result = yr_arena_make_relocatable(
        yyget_extra(yyscanner)->code_arena,
        ptr,
        0,
        EOL);

  if (argument_address != NULL)
    *argument_address = ptr;

  return result;
}


int yr_parser_emit_pushes_for_strings(
    yyscan_t yyscanner,
    const char* identifier)
{
  YR_COMPILER* compiler = yyget_extra(yyscanner);
  YR_STRING* string = compiler->current_rule->strings;

  const char* string_identifier;
  const char* target_identifier;

  int matching = 0;

  while(!STRING_IS_NULL(string))
  {
    // Don't generate pushes for strings chained to another one, we are
    // only interested in non-chained strings or the head of the chain.

    if (string->chained_to == NULL)
    {
      string_identifier = string->identifier;
      target_identifier = identifier;

      while (*target_identifier != '\0' &&
             *string_identifier != '\0' &&
             *target_identifier == *string_identifier)
      {
        target_identifier++;
        string_identifier++;
      }

      if ((*target_identifier == '\0' && *string_identifier == '\0') ||
           *target_identifier == '*')
      {
        yr_parser_emit_with_arg_reloc(
            yyscanner,
            OP_PUSH,
            PTR_TO_INT64(string),
            NULL,
            NULL);

        string->g_flags |= STRING_GFLAGS_REFERENCED;
        string->g_flags &= ~STRING_GFLAGS_FIXED_OFFSET;
        matching++;
      }
    }

    string = (YR_STRING*) yr_arena_next_address(
        compiler->strings_arena,
        string,
        sizeof(YR_STRING));
  }

  if (matching == 0)
  {
    yr_compiler_set_error_extra_info(compiler, identifier);
    compiler->last_result = ERROR_UNDEFINED_STRING;
  }

  return compiler->last_result;
}


int yr_parser_check_types(
    YR_COMPILER* compiler,
    YR_OBJECT_FUNCTION* function,
    const char* actual_args_fmt)
{
  int i;

  for (i = 0; i < MAX_OVERLOADED_FUNCTIONS; i++)
  {
    if (function->prototypes[i].arguments_fmt == NULL)
      break;

    if (strcmp(function->prototypes[i].arguments_fmt, actual_args_fmt) == 0)
    {
      compiler->last_result = ERROR_SUCCESS;
      return compiler->last_result;
    }
  }

  yr_compiler_set_error_extra_info(compiler, function->identifier);
  compiler->last_result = ERROR_WRONG_ARGUMENTS;

  return compiler->last_result;
}


YR_STRING* yr_parser_lookup_string(
    yyscan_t yyscanner,
    const char* identifier)
{
  YR_STRING* string;
  YR_COMPILER* compiler = yyget_extra(yyscanner);

  string = compiler->current_rule->strings;

  while(!STRING_IS_NULL(string))
  {
    // If some string $a gets fragmented into multiple chained
    // strings, all those fragments have the same $a identifier
    // but we are interested in the heading fragment, which is
    // that with chained_to == NULL

    if (strcmp(string->identifier, identifier) == 0 &&
        string->chained_to == NULL)
    {
      return string;
    }

    string = (YR_STRING*) yr_arena_next_address(
        compiler->strings_arena,
        string,
        sizeof(YR_STRING));
  }

  yr_compiler_set_error_extra_info(compiler, identifier);
  compiler->last_result = ERROR_UNDEFINED_STRING;

  return NULL;
}


int yr_parser_lookup_loop_variable(
    yyscan_t yyscanner,
    const char* identifier)
{
  YR_COMPILER* compiler = yyget_extra(yyscanner);
  int i;

  for (i = 0; i < compiler->loop_depth; i++)
  {
    if (compiler->loop_identifier[i] != NULL &&
        strcmp(identifier, compiler->loop_identifier[i]) == 0)
      return i;
  }

  return -1;
}


int _yr_parser_write_string(
    const char* identifier,
    int flags,
    YR_COMPILER* compiler,
    SIZED_STRING* str,
    RE* re,
    YR_STRING** string,
    int* min_atom_quality)
{
  SIZED_STRING* literal_string;
  YR_AC_MATCH* new_match;
  YR_ATOM_LIST_ITEM* atom_list = NULL;

  int result;
  int max_string_len;
  int free_literal = FALSE;

  *string = NULL;

  result = yr_arena_allocate_struct(
      compiler->strings_arena,
      sizeof(YR_STRING),
      (void**) string,
      offsetof(YR_STRING, identifier),
      offsetof(YR_STRING, string),
      offsetof(YR_STRING, chained_to),
      EOL);

  if (result != ERROR_SUCCESS)
    return result;

  result = yr_arena_write_string(
      compiler->sz_arena,
      identifier,
      &(*string)->identifier);

  if (result != ERROR_SUCCESS)
    return result;

  if (flags & STRING_GFLAGS_HEXADECIMAL ||
      flags & STRING_GFLAGS_REGEXP)
  {
    literal_string = yr_re_extract_literal(re);

    if (literal_string != NULL)
    {
      flags |= STRING_GFLAGS_LITERAL;
      free_literal = TRUE;
    }
    else
    {
      // Non-literal strings can't be marked as fixed offset because once we
      // find a string atom in the scanned data we don't know the offset where
      // the string should start, as the non-literal strings can contain
      // variable-length portions.

      flags &= ~STRING_GFLAGS_FIXED_OFFSET;
    }
  }
  else
  {
    literal_string = str;
    flags |= STRING_GFLAGS_LITERAL;
  }

  (*string)->g_flags = flags;
  (*string)->chained_to = NULL;
  (*string)->fixed_offset = UNDEFINED;

  #ifdef PROFILING_ENABLED
  (*string)->clock_ticks = 0;
  #endif

  memset((*string)->matches, 0,
         sizeof((*string)->matches));

  memset((*string)->unconfirmed_matches, 0,
         sizeof((*string)->unconfirmed_matches));

  if (flags & STRING_GFLAGS_LITERAL)
  {
    (*string)->length = (uint32_t) literal_string->length;

    result = yr_arena_write_data(
        compiler->sz_arena,
        literal_string->c_string,
        literal_string->length + 1,   // +1 to include terminating NULL
        (void**) &(*string)->string);

    if (result == ERROR_SUCCESS)
    {
      result = yr_atoms_extract_from_string(
          (uint8_t*) literal_string->c_string,
          (int32_t) literal_string->length,
          flags,
          &atom_list);
    }
  }
  else
  {
    result = yr_re_emit_code(re, compiler->re_code_arena);

    if (result == ERROR_SUCCESS)
      result = yr_atoms_extract_from_re(re, flags, &atom_list);
  }

  if (result == ERROR_SUCCESS)
  {
    // Add the string to Aho-Corasick automaton.

    if (atom_list != NULL)
    {
      result = yr_ac_add_string(
          compiler->automaton_arena,
          compiler->automaton,
          *string,
          atom_list);
    }
    else
    {
      result = yr_arena_allocate_struct(
          compiler->automaton_arena,
          sizeof(YR_AC_MATCH),
          (void**) &new_match,
          offsetof(YR_AC_MATCH, string),
          offsetof(YR_AC_MATCH, forward_code),
          offsetof(YR_AC_MATCH, backward_code),
          offsetof(YR_AC_MATCH, next),
          EOL);

      if (result == ERROR_SUCCESS)
      {
        new_match->backtrack = 0;
        new_match->string = *string;
        new_match->forward_code = re->root_node->forward_code;
        new_match->backward_code = NULL;
        new_match->next = compiler->automaton->root->matches;
        compiler->automaton->root->matches = new_match;
      }
    }
  }

  *min_atom_quality = yr_atoms_min_quality(atom_list);

  if (flags & STRING_GFLAGS_LITERAL)
  {
    if (flags & STRING_GFLAGS_WIDE)
      max_string_len = (*string)->length * 2;
    else
      max_string_len = (*string)->length;

    if (max_string_len <= MAX_ATOM_LENGTH)
      (*string)->g_flags |= STRING_GFLAGS_FITS_IN_ATOM;
  }

  if (free_literal)
    yr_free(literal_string);

  if (atom_list != NULL)
    yr_atoms_list_destroy(atom_list);

  return result;
}

#include <stdint.h>
#include <limits.h>


YR_STRING* yr_parser_reduce_string_declaration(
    yyscan_t yyscanner,
    int32_t string_flags,
    const char* identifier,
    SIZED_STRING* str)
{
  int min_atom_quality;
  int min_atom_quality_aux;
  int re_flags = 0;

  int32_t min_gap;
  int32_t max_gap;

  char message[512];

  YR_COMPILER* compiler = yyget_extra(yyscanner);
  YR_STRING* string = NULL;
  YR_STRING* aux_string;
  YR_STRING* prev_string;

  RE* re = NULL;
  RE* remainder_re;

  RE_ERROR re_error;

  // Determine if a string with the same identifier was already defined
  // by searching for the identifier in string_table.

<<<<<<< HEAD
  string = (YR_STRING*)yr_hash_table_lookup(
=======
  string = (YR_STRING*) yr_hash_table_lookup(
>>>>>>> 786bd6e1
      compiler->strings_table,
      identifier,
      NULL);

  if (string != NULL)
  {
    compiler->last_result = ERROR_DUPLICATED_STRING_IDENTIFIER;
    yr_compiler_set_error_extra_info(compiler, identifier);
    goto _exit;
  }

  // Empty strings are now allowed

  if (str->length == 0)
  {
    compiler->last_result = ERROR_EMPTY_STRING;
    yr_compiler_set_error_extra_info(compiler, identifier);
    goto _exit;
  }

  if (str->flags & SIZED_STRING_FLAGS_NO_CASE)
    string_flags |= STRING_GFLAGS_NO_CASE;

  if (str->flags & SIZED_STRING_FLAGS_DOT_ALL)
    re_flags |= RE_FLAGS_DOT_ALL;

  if (strcmp(identifier,"$") == 0)
    string_flags |= STRING_GFLAGS_ANONYMOUS;

  if (!(string_flags & STRING_GFLAGS_WIDE))
    string_flags |= STRING_GFLAGS_ASCII;

  if (string_flags & STRING_GFLAGS_NO_CASE)
    re_flags |= RE_FLAGS_NO_CASE;

  // The STRING_GFLAGS_SINGLE_MATCH flag indicates that finding
  // a single match for the string is enough. This is true in
  // most cases, except when the string count (#) and string offset (@)
  // operators are used. All strings are marked STRING_FLAGS_SINGLE_MATCH
  // initially, and unmarked later if required.

  string_flags |= STRING_GFLAGS_SINGLE_MATCH;

  // The STRING_GFLAGS_FIXED_OFFSET indicates that the string doesn't
  // need to be searched all over the file because the user is using the
  // "at" operator. The string must be searched at a fixed offset in the
  // file. All strings are marked STRING_GFLAGS_FIXED_OFFSET initially,
  // and unmarked later if required.

  string_flags |= STRING_GFLAGS_FIXED_OFFSET;

  if (string_flags & STRING_GFLAGS_HEXADECIMAL ||
      string_flags & STRING_GFLAGS_REGEXP)
  {
    if (string_flags & STRING_GFLAGS_HEXADECIMAL)
      compiler->last_result = yr_re_parse_hex(
          str->c_string, re_flags, &re, &re_error);
    else
      compiler->last_result = yr_re_parse(
          str->c_string, re_flags, &re, &re_error);

    if (compiler->last_result != ERROR_SUCCESS)
    {
      snprintf(
          message,
          sizeof(message),
          "invalid %s \"%s\": %s",
          (string_flags & STRING_GFLAGS_HEXADECIMAL) ?
              "hex string" : "regular expression",
          identifier,
          re_error.message);

      yr_compiler_set_error_extra_info(
          compiler, message);

      goto _exit;
    }

    if (re->flags & RE_FLAGS_FAST_HEX_REGEXP)
      string_flags |= STRING_GFLAGS_FAST_HEX_REGEXP;

    // Regular expressions in the strings section can't mix greedy and ungreedy
    // quantifiers like .* and .*?. That's because these regular expressions can
    // be matched forwards and/or backwards depending on the atom found, and we
    // need the regexp to be all-greedy or all-ungreedy to be able to properly
    // calculate the length of the match.

    if ((re->flags & RE_FLAGS_GREEDY) &&
        (re->flags & RE_FLAGS_UNGREEDY))
    {
      compiler->last_result = ERROR_INVALID_REGULAR_EXPRESSION;

      yr_compiler_set_error_extra_info(compiler,
          "greedy and ungreedy quantifiers can't be mixed in a regular "
          "expression");

      goto _exit;
    }

    if (re->flags & RE_FLAGS_GREEDY)
      string_flags |= STRING_GFLAGS_GREEDY_REGEXP;

    if (yr_re_contains_dot_star(re))
    {
      yywarning(
          yyscanner, 
          "%s contains .*, consider using .{N} with a reasonable value for N", 
          identifier);
    }

    compiler->last_result = yr_re_split_at_chaining_point(
        re, &re, &remainder_re, &min_gap, &max_gap);

    if (compiler->last_result != ERROR_SUCCESS)
      goto _exit;

    compiler->last_result = _yr_parser_write_string(
        identifier,
        string_flags,
        compiler,
        NULL,
        re,
        &string,
        &min_atom_quality);

    if (compiler->last_result != ERROR_SUCCESS)
      goto _exit;

    if (remainder_re != NULL)
    {
      string->g_flags |= STRING_GFLAGS_CHAIN_TAIL | STRING_GFLAGS_CHAIN_PART;
      string->chain_gap_min = min_gap;
      string->chain_gap_max = max_gap;
    }

    // Use "aux_string" from now on, we want to keep the value of "string"
    // because it will returned.

    aux_string = string;

    while (remainder_re != NULL)
    {
      // Destroy regexp pointed by 're' before yr_re_split_at_jmp
      // overwrites 're' with another value.

      yr_re_destroy(re);

      compiler->last_result = yr_re_split_at_chaining_point(
          remainder_re, &re, &remainder_re, &min_gap, &max_gap);

      if (compiler->last_result != ERROR_SUCCESS)
        goto _exit;

      prev_string = aux_string;

      compiler->last_result = _yr_parser_write_string(
          identifier,
          string_flags,
          compiler,
          NULL,
          re,
          &aux_string,
          &min_atom_quality_aux);

      if (compiler->last_result != ERROR_SUCCESS)
        goto _exit;

      if (min_atom_quality_aux < min_atom_quality)
        min_atom_quality = min_atom_quality_aux;

      aux_string->g_flags |= STRING_GFLAGS_CHAIN_PART;
      aux_string->chain_gap_min = min_gap;
      aux_string->chain_gap_max = max_gap;

      prev_string->chained_to = aux_string;

      // prev_string is now chained to aux_string, an string chained
      // to another one can't have a fixed offset, only the head of the
      // string chain can have a fixed offset.

      prev_string->g_flags &= ~STRING_GFLAGS_FIXED_OFFSET;
    }
  }
  else
  {
    compiler->last_result = _yr_parser_write_string(
        identifier,
        string_flags,
        compiler,
        str,
        NULL,
        &string,
        &min_atom_quality);

    if (compiler->last_result != ERROR_SUCCESS)
      goto _exit;
  }

  if (!STRING_IS_ANONYMOUS(string))
  {
    compiler->last_result = yr_hash_table_add(
      compiler->strings_table,
      identifier,
      NULL,
      string);

    if (compiler->last_result != ERROR_SUCCESS)
      goto _exit;  
  }

  if (min_atom_quality < 3 && compiler->callback != NULL)
  {
    yywarning(
        yyscanner, 
        "%s is slowing down scanning%s",
        string->identifier,
        min_atom_quality < 2 ? " (critical!)" : "");
  }

_exit:

  if (re != NULL)
    yr_re_destroy(re);

  if (compiler->last_result != ERROR_SUCCESS)
    return NULL;

  return string;
}


YR_RULE* yr_parser_reduce_rule_declaration_phase_1(
    yyscan_t yyscanner,
    int32_t flags,
    const char* identifier)
{
  YR_COMPILER* compiler = yyget_extra(yyscanner);
  YR_RULE* rule = NULL;

  if (yr_hash_table_lookup(
        compiler->rules_table,
        identifier,
        compiler->current_namespace->name) != NULL ||
      yr_hash_table_lookup(
        compiler->objects_table,
        identifier,
        compiler->current_namespace->name) != NULL)
  {
    // A rule or variable with the same identifier already exists, return the
    // appropriate error.

    yr_compiler_set_error_extra_info(compiler, identifier);
    compiler->last_result = ERROR_DUPLICATED_IDENTIFIER;
    return NULL;
  }

  compiler->last_result = yr_arena_allocate_struct(
      compiler->rules_arena,
      sizeof(YR_RULE),
      (void**) &rule,
      offsetof(YR_RULE, identifier),
      offsetof(YR_RULE, tags),
      offsetof(YR_RULE, strings),
      offsetof(YR_RULE, metas),
      offsetof(YR_RULE, ns),
      EOL);

  if (compiler->last_result != ERROR_SUCCESS)
    return NULL;

  rule->g_flags = flags;
  rule->ns = compiler->current_namespace;

  #ifdef PROFILING_ENABLED
  rule->clock_ticks = 0;
  #endif

  compiler->last_result = yr_arena_write_string(
      compiler->sz_arena,
      identifier,
      (char**) &rule->identifier);

  if (compiler->last_result != ERROR_SUCCESS)
    return NULL;

  compiler->last_result = yr_parser_emit_with_arg_reloc(
      yyscanner,
      OP_INIT_RULE,
      PTR_TO_INT64(rule),
      NULL,
      NULL);

  if (compiler->last_result == ERROR_SUCCESS)
    compiler->last_result = yr_hash_table_add(
        compiler->rules_table,
        identifier,
        compiler->current_namespace->name,
        (void*) rule);

  // Clean strings_table as we are starting to parse a new rule.
  yr_hash_table_clean(compiler->strings_table, NULL);

  compiler->current_rule = rule;
  return rule;
}

int yr_parser_reduce_rule_declaration_phase_2(
    yyscan_t yyscanner,
    YR_RULE* rule)
{
  YR_COMPILER* compiler = yyget_extra(yyscanner);

  // Check for unreferenced (unused) strings.

  YR_STRING* string = rule->strings;

  while(!STRING_IS_NULL(string))
  {
    // Only the heading fragment in a chain of strings (the one with
    // chained_to == NULL) must be referenced. All other fragments
    // are never marked as referenced.

    if (!STRING_IS_REFERENCED(string) &&
        string->chained_to == NULL)
    {
      yr_compiler_set_error_extra_info(compiler, string->identifier);
      compiler->last_result = ERROR_UNREFERENCED_STRING;
      return compiler->last_result;
    }

    string = (YR_STRING*) yr_arena_next_address(
        compiler->strings_arena,
        string,
        sizeof(YR_STRING));
  }

  compiler->last_result = yr_parser_emit_with_arg_reloc(
      yyscanner,
      OP_MATCH_RULE,
      PTR_TO_INT64(rule),
      NULL,
      NULL);

  return compiler->last_result;
}


int yr_parser_reduce_string_identifier(
    yyscan_t yyscanner,
    const char* identifier,
    uint8_t instruction,
    uint64_t at_offset)
{
  YR_STRING* string;
  YR_COMPILER* compiler = yyget_extra(yyscanner);

  if (strcmp(identifier, "$") == 0) // is an anonymous string ?
  {
    if (compiler->loop_for_of_mem_offset >= 0) // inside a loop ?
    {
      yr_parser_emit_with_arg(
          yyscanner,
          OP_PUSH_M,
          compiler->loop_for_of_mem_offset,
          NULL,
          NULL);

      yr_parser_emit(yyscanner, instruction, NULL);

      string = compiler->current_rule->strings;

      while(!STRING_IS_NULL(string))
      {
        if (instruction != OP_FOUND)
          string->g_flags &= ~STRING_GFLAGS_SINGLE_MATCH;

        if (instruction == OP_FOUND_AT)
        {
          // Avoid overwriting any previous fixed offset

          if (string->fixed_offset == UNDEFINED)
            string->fixed_offset = at_offset;

          // If a previous fixed offset was different, disable
          // the STRING_GFLAGS_FIXED_OFFSET flag because we only
          // have room to store a single fixed offset value

          if (string->fixed_offset != at_offset)
            string->g_flags &= ~STRING_GFLAGS_FIXED_OFFSET;
        }
        else
        {
          string->g_flags &= ~STRING_GFLAGS_FIXED_OFFSET;
        }

        string = (YR_STRING*) yr_arena_next_address(
            compiler->strings_arena,
            string,
            sizeof(YR_STRING));
      }
    }
    else
    {
      // Anonymous strings not allowed outside of a loop
      compiler->last_result = ERROR_MISPLACED_ANONYMOUS_STRING;
    }
  }
  else
  {
    string = yr_parser_lookup_string(yyscanner, identifier);

    if (string != NULL)
    {
      yr_parser_emit_with_arg_reloc(
          yyscanner,
          OP_PUSH,
          PTR_TO_INT64(string),
          NULL,
          NULL);

      if (instruction != OP_FOUND)
        string->g_flags &= ~STRING_GFLAGS_SINGLE_MATCH;

      if (instruction == OP_FOUND_AT)
      {
        // Avoid overwriting any previous fixed offset

        if (string->fixed_offset == UNDEFINED)
          string->fixed_offset = at_offset;

        // If a previous fixed offset was different, disable
        // the STRING_GFLAGS_FIXED_OFFSET flag because we only
        // have room to store a single fixed offset value

        if (string->fixed_offset == UNDEFINED ||
            string->fixed_offset != at_offset)
        {
          string->g_flags &= ~STRING_GFLAGS_FIXED_OFFSET;
        }
      }
      else
      {
        string->g_flags &= ~STRING_GFLAGS_FIXED_OFFSET;
      }

      yr_parser_emit(yyscanner, instruction, NULL);

      string->g_flags |= STRING_GFLAGS_REFERENCED;
    }
  }

  return compiler->last_result;
}


YR_META* yr_parser_reduce_meta_declaration(
    yyscan_t yyscanner,
    int32_t type,
    const char* identifier,
    const char* string,
    int64_t integer)
{
  YR_COMPILER* compiler = yyget_extra(yyscanner);
  YR_META* meta;

  compiler->last_result = yr_arena_allocate_struct(
      compiler->metas_arena,
      sizeof(YR_META),
      (void**) &meta,
      offsetof(YR_META, identifier),
      offsetof(YR_META, string),
      EOL);

  if (compiler->last_result != ERROR_SUCCESS)
    return NULL;

  compiler->last_result = yr_arena_write_string(
      compiler->sz_arena,
      identifier,
      (char**) &meta->identifier);

  if (compiler->last_result != ERROR_SUCCESS)
    return NULL;

  if (string != NULL)
    compiler->last_result = yr_arena_write_string(
        compiler->sz_arena,
        string,
        &meta->string);
  else
    meta->string = NULL;

  if (compiler->last_result != ERROR_SUCCESS)
    return NULL;

  meta->integer = integer;
  meta->type = type;

  return meta;
}


int yr_parser_reduce_import(
    yyscan_t yyscanner,
    SIZED_STRING* module_name)
{
  YR_COMPILER* compiler = yyget_extra(yyscanner);
  YR_OBJECT* module_structure;

  char* name;

  module_structure = (YR_OBJECT*) yr_hash_table_lookup(
      compiler->objects_table,
      module_name->c_string,
      compiler->current_namespace->name);

  // if module already imported, do nothing

  if (module_structure != NULL)
    return ERROR_SUCCESS;

  compiler->last_result = yr_object_create(
      OBJECT_TYPE_STRUCTURE,
      module_name->c_string,
      NULL,
      &module_structure);

  if (compiler->last_result == ERROR_SUCCESS)
    compiler->last_result = yr_hash_table_add(
        compiler->objects_table,
        module_name->c_string,
        compiler->current_namespace->name,
        module_structure);

  if (compiler->last_result == ERROR_SUCCESS)
  {
    compiler->last_result = yr_modules_do_declarations(
        module_name->c_string,
        module_structure);

    if (compiler->last_result == ERROR_UNKNOWN_MODULE)
      yr_compiler_set_error_extra_info(compiler, module_name->c_string);
  }

  if (compiler->last_result == ERROR_SUCCESS)
    compiler->last_result = yr_arena_write_string(
        compiler->sz_arena,
        module_name->c_string,
        &name);

  if (compiler->last_result == ERROR_SUCCESS)
    compiler->last_result = yr_parser_emit_with_arg_reloc(
        yyscanner,
        OP_IMPORT,
        PTR_TO_INT64(name),
        NULL,
        NULL);

  return compiler->last_result;
}


int _yr_parser_operator_to_opcode(
    const char* op,
    int expression_type)
{
  int opcode = 0;

  switch(expression_type)
  {
    case EXPRESSION_TYPE_INTEGER:
      opcode = OP_INT_BEGIN;
      break;
    case EXPRESSION_TYPE_FLOAT:
      opcode = OP_DBL_BEGIN;
      break;
    case EXPRESSION_TYPE_STRING:
      opcode = OP_STR_BEGIN;
      break;
    default:
      assert(FALSE);
  }

  if (op[0] == '<')
  {
    if (op[1] == '=')
      opcode += _OP_LE;
    else
      opcode += _OP_LT;
  }
  else if (op[0] == '>')
  {
    if (op[1] == '=')
      opcode += _OP_GE;
    else
      opcode += _OP_GT;
  }
  else if (op[1] == '=')
  {
    if (op[0] == '=')
      opcode += _OP_EQ;
    else
      opcode += _OP_NEQ;
  }
  else if (op[0] == '+')
  {
    opcode += _OP_ADD;
  }
  else if (op[0] == '-')
  {
    opcode += _OP_SUB;
  }
  else if (op[0] == '*')
  {
    opcode += _OP_MUL;
  }
  else if (op[0] == '\\')
  {
    opcode += _OP_DIV;
  }

  if (IS_INT_OP(opcode) || IS_DBL_OP(opcode) || IS_STR_OP(opcode))
  {
    return opcode;
  }

  return OP_ERROR;
}


int yr_parser_reduce_operation(
    yyscan_t yyscanner,
    const char* op,
    EXPRESSION left_operand,
    EXPRESSION right_operand)
{
  YR_COMPILER* compiler = yyget_extra(yyscanner);

  if ((left_operand.type == EXPRESSION_TYPE_INTEGER ||
       left_operand.type == EXPRESSION_TYPE_FLOAT) &&
      (right_operand.type == EXPRESSION_TYPE_INTEGER ||
       right_operand.type == EXPRESSION_TYPE_FLOAT))
  {
    if (left_operand.type != right_operand.type)
    {
      // One operand is double and the other is integer,
      // cast the integer to double

      compiler->last_result = yr_parser_emit_with_arg(
          yyscanner,
          OP_INT_TO_DBL,
          (left_operand.type == EXPRESSION_TYPE_INTEGER) ? 2 : 1,
          NULL,
          NULL);
    }

    if (compiler->last_result == ERROR_SUCCESS)
    {
      int expression_type = EXPRESSION_TYPE_FLOAT;

      if (left_operand.type == EXPRESSION_TYPE_INTEGER &&
          right_operand.type == EXPRESSION_TYPE_INTEGER)
      {
        expression_type = EXPRESSION_TYPE_INTEGER;
      }

      compiler->last_result = yr_parser_emit(
          yyscanner,
          _yr_parser_operator_to_opcode(op, expression_type),
          NULL);
    }

  }
  else if (left_operand.type == EXPRESSION_TYPE_STRING &&
           right_operand.type == EXPRESSION_TYPE_STRING)
  {
    int opcode = _yr_parser_operator_to_opcode(op, EXPRESSION_TYPE_STRING);

    if (opcode != OP_ERROR)
    {
      compiler->last_result = yr_parser_emit(
          yyscanner,
          opcode,
          NULL);
    }
    else
    {
      yr_compiler_set_error_extra_info_fmt(
          compiler, "strings don't support \"%s\" operation", op);

      compiler->last_result = ERROR_WRONG_TYPE;
    }
  }
  else
  {
    yr_compiler_set_error_extra_info(compiler, "type mismatch");
    compiler->last_result = ERROR_WRONG_TYPE;
  }

  return compiler->last_result;
}<|MERGE_RESOLUTION|>--- conflicted
+++ resolved
@@ -468,11 +468,7 @@
   // Determine if a string with the same identifier was already defined
   // by searching for the identifier in string_table.
 
-<<<<<<< HEAD
-  string = (YR_STRING*)yr_hash_table_lookup(
-=======
   string = (YR_STRING*) yr_hash_table_lookup(
->>>>>>> 786bd6e1
       compiler->strings_table,
       identifier,
       NULL);
